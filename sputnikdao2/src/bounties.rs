--- conflicted
+++ resolved
@@ -70,19 +70,13 @@
         receiver_id: &AccountId,
         success: bool,
     ) -> PromiseOrValue<()> {
-<<<<<<< HEAD
         let mut bounty: Bounty = self
             .bounties
             .get(&id)
             .unwrap_or_else(|| env::panic_str("ERR_NO_BOUNTY"))
             .into();
         let (claims, claim_idx) = self.internal_get_claims(id, receiver_id);
-        self.internal_remove_claim(id, claims, claim_idx);
-=======
-        let mut bounty: Bounty = self.bounties.get(&id).expect("ERR_NO_BOUNTY").into();
-        let (claims, claim_idx) = self.internal_get_claims(id, &receiver_id);
         self.internal_remove_claim(id, receiver_id, claims, claim_idx);
->>>>>>> 6065f7aa
         if success {
             let res = self.internal_payout(
                 &bounty.token,
@@ -158,22 +152,12 @@
             env::panic_str("ERR_BOUNTY_WRONG_BOND")
         }
         let claims_count = self.bounty_claims_count.get(&id).unwrap_or_default();
-<<<<<<< HEAD
         if claims_count >= bounty.times {
             env::panic_str("ERR_BOUNTY_ALL_CLAIMED")
         }
         if deadline.0 > bounty.max_deadline.0 {
             env::panic_str("ERR_BOUNTY_WRONG_DEADLINE")
         }
-=======
-        assert!(claims_count < bounty.times, "ERR_BOUNTY_ALL_CLAIMED");
-        assert!(
-            deadline.0 <= bounty.max_deadline.0,
-            "ERR_BOUNTY_WRONG_DEADLINE"
-        );
-        // Check that account hasn't already claimed this bounty
-        assert!(!self.bounty_claimers.contains_key(&env::predecessor_account_id()), "ERR_ALREADY_CLAIMED");
->>>>>>> 6065f7aa
         self.bounty_claims_count.insert(&id, &(claims_count + 1));
         let mut claims = self
             .bounty_claimers
@@ -190,18 +174,18 @@
     }
 
     /// Removes given claims from this bounty and user's claims.
-    fn internal_remove_claim(&mut self, id: u64, receiver_id: &AccountId, mut claims: Vec<BountyClaim>, claim_idx: usize) {
+    fn internal_remove_claim(
+        &mut self,
+        id: u64,
+        receiver_id: &AccountId,
+        mut claims: Vec<BountyClaim>,
+        claim_idx: usize,
+    ) {
         claims.remove(claim_idx);
-<<<<<<< HEAD
         if claims.is_empty() {
-            self.bounty_claimers.remove(&env::predecessor_account_id());
-=======
-        if claims.len() == 0 {
             self.bounty_claimers.remove(&receiver_id);
->>>>>>> 6065f7aa
         } else {
-            self.bounty_claimers
-                .insert(&receiver_id, &claims);
+            self.bounty_claimers.insert(&receiver_id, &claims);
         }
         let count = self.bounty_claims_count.get(&id).unwrap() - 1;
         self.bounty_claims_count.insert(&id, &count);
@@ -230,12 +214,8 @@
         );
         if env::block_timestamp() > claims[claim_idx].start_time.0 + claims[claim_idx].deadline.0 {
             // Expired. Nothing to do.
-<<<<<<< HEAD
-            self.internal_remove_claim(id, claims, claim_idx);
+            self.internal_remove_claim(id, &sender_id, claims, claim_idx);
             None
-=======
-            self.internal_remove_claim(id, &sender_id, claims, claim_idx);
->>>>>>> 6065f7aa
         } else {
             // Still under deadline. Only the user themself can call this.
             if sender_id != env::predecessor_account_id() {
@@ -348,7 +328,17 @@
         contract.bounty_done(0, None, "Bounty is done 2".to_string());
         contract.act_proposal(2, Action::VoteApprove, None);
 
-        assert_eq!(contract.get_bounty(0).bounty.times, 0);
+        let panic_err = std::panic::catch_unwind(
+            //
+            || contract.get_bounty(0),
+        )
+        .unwrap_err()
+        .downcast::<String>()
+        .unwrap();
+        let expected = |err| {
+            format!("called `Result::unwrap()` on an `Err` value: HostError(GuestPanic {{ panic_msg: \"{}\" }})", err)
+        };
+        assert_eq!(panic_err.as_ref(), expected("ERR_NO_BOUNTY").as_str());
     }
 
     #[test]
