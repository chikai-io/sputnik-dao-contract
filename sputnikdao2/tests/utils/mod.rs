--- conflicted
+++ resolved
@@ -101,15 +101,7 @@
         dao,
         ProposalInput {
             description: "test".to_string(),
-            kind: ProposalKind::AddMemberToRole {
-<<<<<<< HEAD
-                member_id: to_va(member_id),
-                role,
-=======
-                member_id: member_id,
-                role: "council".to_string(),
->>>>>>> 645a01f9
-            },
+            kind: ProposalKind::AddMemberToRole { member_id, role },
         },
     )
 }
